[workspace]
members = [
    "kic",
    "kic-visa",
    "kic-discover",
    "kic-discover-visa",
    "instrument-repl",
]
resolver = "2"

[workspace.package]
version = "0.17.2"
authors = ["Keithley Instruments, LLC"]
edition = "2021"
repository = "https://github.com/tektronix/tsp-toolkit-kic-cli"
#TODO Minimum Supported Rust Version Reasoning:
# * Optional dependencies in feature flags was introduced in 1.60


[workspace.dependencies]
anyhow = "1.0.81"
bytes = "1.5.0"
clap = { version = "4.5.9", features = ["derive", "cargo", "string"] }
colored = "2.1.0"
exitcode = "1.1.2"
instrument-repl = { path = "instrument-repl" }
jsonrpsee = { version = "0.22.3", features = ["tokio", "tracing", "server"] }
local-ip-address = "0.6.1"
mdns = { git = "https://github.com/jaime-sense/mdns", rev = "498cf7cceaf7e2683a2e352b7e8a15dfc1c29037" }  # until https://github.com/dylanmckay/mdns/pull/27 is closed
minidom = "0.15.2"
mockall = { version = "0.12.1", features = ["nightly"] }
phf = { version = "0.11.2", features = ["macros"] }
regex = "1.10.3"
reqwest = "0.12.0"
rpassword = "7.3.1"
rusb = "0.9.3"
serde = { version = "1.0.197", features = ["derive"] }
serde_json = "1.0.114"
thiserror = "1.0.58"
tmc = { git = "https://github.com/esarver/rusb-usbtmc" }
tracing = { version = "0.1.40", features = ["async-await"] }
tracing-subscriber = { version = "0.3.18", features = ["json"] }
<<<<<<< HEAD
tsp-toolkit-kic-lib = { git = "https://github.com/tektronix/tsp-toolkit-kic-lib.git", tag = "v0.17.2-4" }
=======
tsp-toolkit-kic-lib = { git = "https://github.com/tektronix/tsp-toolkit-kic-lib.git", tag = "v0.17.2-3" }
>>>>>>> c1ba7cd2


[workspace.lints.rust]
warnings = "deny"

[workspace.lints.clippy]
pedantic = { level = "deny", priority = -1 }
nursery = { level = "deny", priority = -1 }
undocumented_unsafe_blocks = "deny"
arithmetic_side_effects = "deny"

[workspace.lints.rustdoc]
all = "warn"
missing_doc_code_examples = "warn"<|MERGE_RESOLUTION|>--- conflicted
+++ resolved
@@ -40,11 +40,8 @@
 tmc = { git = "https://github.com/esarver/rusb-usbtmc" }
 tracing = { version = "0.1.40", features = ["async-await"] }
 tracing-subscriber = { version = "0.3.18", features = ["json"] }
-<<<<<<< HEAD
 tsp-toolkit-kic-lib = { git = "https://github.com/tektronix/tsp-toolkit-kic-lib.git", tag = "v0.17.2-4" }
-=======
-tsp-toolkit-kic-lib = { git = "https://github.com/tektronix/tsp-toolkit-kic-lib.git", tag = "v0.17.2-3" }
->>>>>>> c1ba7cd2
+
 
 
 [workspace.lints.rust]
