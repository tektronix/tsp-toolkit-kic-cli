--- conflicted
+++ resolved
@@ -37,9 +37,5 @@
 tmc = { git = "https://github.com/esarver/rusb-usbtmc" }
 tracing = { version = "0.1", features = ["async-await"] }
 tracing-subscriber = "0.3.16"
-<<<<<<< HEAD
-tsp-toolkit-kic-lib = { git = "https://github.com/TEK-Engineering/tsp-toolkit-kic-lib.git", tag = "v0.13.0"}
-=======
 tsp-toolkit-kic-lib = { git = "https://github.com/TEK-Engineering/tsp-toolkit-kic-lib.git", branch = "dev"}
->>>>>>> cefeedc4
 regex = "1.9.1"