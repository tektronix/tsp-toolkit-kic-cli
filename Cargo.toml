[workspace]
members = [
    "kic",
    "kic-discover",
    "instrument-repl",
<<<<<<< HEAD
    "tsp-toolkit-kic-lib"
=======
>>>>>>> bee48cb1
]
resolver = "2"

[workspace.package]
version = "0.12.2"
authors = ["Keithley Instruments, LLC"]
edition = "2021"
repository = "https://github.com/TEK-Engineering/tsp-toolkit-kic-cli"
#TODO Minimum Supported Rust Version Reasoning:
# * Optional dependencies in feature flags was introduced in 1.60


[workspace.dependencies]
anyhow = "1.0.69"
bytes = "1.4.0"
clap = { version = "4.2.7", features = ["derive", "cargo", "string"] }
colored = "2.0.0"
exitcode = "1.1.2"
instrument-repl = { path = "instrument-repl" }
jsonrpc-http-server = "18.0"
local-ip-address = "0.5.1"
mockall = { version = "0.11.4", features = ["nightly"] }
mdns = { git = "https://github.com/jaime-sense/mdns", rev = "498cf7cceaf7e2683a2e352b7e8a15dfc1c29037" } # until https://github.com/dylanmckay/mdns/pull/27 is closed
minidom = "0.15.0"
phf = { version = "0.11.1", features = ["macros"] }
reqwest = "0.11"
rpassword = "7.2.0"
rusb = "0.9.1"
serde = { version = "1.0.152", features = ["derive"] }
serde_json = "1.0.93"
thiserror = "1.0.38"
tmc = { git = "https://github.com/esarver/rusb-usbtmc" }
tracing = { version = "0.1", features = ["async-await"] }
tracing-subscriber = "0.3.16"
<<<<<<< HEAD
tsp-toolkit-kic-lib = { path = "tsp-toolkit-kic-lib" }
=======
tsp-toolkit-kic-lib = { git = "https://github.com/TEK-Engineering/tsp-toolkit-kic-lib.git", branch = "dev"}
>>>>>>> bee48cb1
regex = "1.9.1"<|MERGE_RESOLUTION|>--- conflicted
+++ resolved
@@ -3,10 +3,6 @@
     "kic",
     "kic-discover",
     "instrument-repl",
-<<<<<<< HEAD
-    "tsp-toolkit-kic-lib"
-=======
->>>>>>> bee48cb1
 ]
 resolver = "2"
 
@@ -41,9 +37,5 @@
 tmc = { git = "https://github.com/esarver/rusb-usbtmc" }
 tracing = { version = "0.1", features = ["async-await"] }
 tracing-subscriber = "0.3.16"
-<<<<<<< HEAD
-tsp-toolkit-kic-lib = { path = "tsp-toolkit-kic-lib" }
-=======
 tsp-toolkit-kic-lib = { git = "https://github.com/TEK-Engineering/tsp-toolkit-kic-lib.git", branch = "dev"}
->>>>>>> bee48cb1
 regex = "1.9.1"