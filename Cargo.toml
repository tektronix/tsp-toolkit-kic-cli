[workspace]
<<<<<<< HEAD
members = ["kic", "kic-discover", "instrument-repl"]
=======
members = [
    "kic",
    "kic-discover",
    "instrument-repl",
]
>>>>>>> c670754d
resolver = "2"

[workspace.package]
version = "0.13.2"
authors = ["Keithley Instruments, LLC"]
edition = "2021"
repository = "https://github.com/TEK-Engineering/tsp-toolkit-kic-cli"
#TODO Minimum Supported Rust Version Reasoning:
# * Optional dependencies in feature flags was introduced in 1.60


[workspace.dependencies]
<<<<<<< HEAD
=======

>>>>>>> c670754d
anyhow = "1.0.80"
bytes = "1.5.0"
clap = { version = "4.5.1", features = ["derive", "cargo", "string"] }
colored = "2.1.0"
exitcode = "1.1.2"
instrument-repl = { path = "instrument-repl" }
jsonrpsee = { version = "0.22.2", features = [
    "tokio",
    "tracing",
    "server",
] }
local-ip-address = "0.6.1"
mdns = { git = "https://github.com/jaime-sense/mdns", rev = "498cf7cceaf7e2683a2e352b7e8a15dfc1c29037" } # until https://github.com/dylanmckay/mdns/pull/27 is closed
minidom = "0.15.2"
mockall = { version = "0.12.1", features = ["nightly"] }
phf = { version = "0.11.2", features = ["macros"] }
regex = "1.10.3"
reqwest = "0.11.24"
rpassword = "7.3.1"
rusb = "0.9.3"
serde = { version = "1.0.197", features = ["derive"] }
serde_json = "1.0.114"
thiserror = "1.0.57"
tmc = { git = "https://github.com/esarver/rusb-usbtmc" }
tracing = { version = "0.1.40", features = ["async-await"] }
tracing-subscriber = "0.3.18"
<<<<<<< HEAD
tsp-toolkit-kic-lib = { git = "https://github.com/TEK-Engineering/tsp-toolkit-kic-lib.git", branch = "dev" }
=======
tsp-toolkit-kic-lib = { git = "https://github.com/TEK-Engineering/tsp-toolkit-kic-lib.git", branch = "dev" }
>>>>>>> c670754d
<|MERGE_RESOLUTION|>--- conflicted
+++ resolved
@@ -1,13 +1,9 @@
 [workspace]
-<<<<<<< HEAD
-members = ["kic", "kic-discover", "instrument-repl"]
-=======
 members = [
     "kic",
     "kic-discover",
     "instrument-repl",
 ]
->>>>>>> c670754d
 resolver = "2"
 
 [workspace.package]
@@ -20,10 +16,6 @@
 
 
 [workspace.dependencies]
-<<<<<<< HEAD
-=======
-
->>>>>>> c670754d
 anyhow = "1.0.80"
 bytes = "1.5.0"
 clap = { version = "4.5.1", features = ["derive", "cargo", "string"] }
@@ -50,8 +42,4 @@
 tmc = { git = "https://github.com/esarver/rusb-usbtmc" }
 tracing = { version = "0.1.40", features = ["async-await"] }
 tracing-subscriber = "0.3.18"
-<<<<<<< HEAD
-tsp-toolkit-kic-lib = { git = "https://github.com/TEK-Engineering/tsp-toolkit-kic-lib.git", branch = "dev" }
-=======
-tsp-toolkit-kic-lib = { git = "https://github.com/TEK-Engineering/tsp-toolkit-kic-lib.git", branch = "dev" }
->>>>>>> c670754d
+tsp-toolkit-kic-lib = { git = "https://github.com/TEK-Engineering/tsp-toolkit-kic-lib.git", branch = "dev" }