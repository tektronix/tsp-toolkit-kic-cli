# Change Log

All notable changes to this project will be documented in this file.

The format is based on [Keep a Changelog](https://keepachangelog.com/en/1.0.0/),
and this project adheres to [Semantic Versioning](https://semver.org/spec/v2.0.0.html).

<!--
Check [Keep a Changelog](http://keepachangelog.com/) for recommendations on how to structure this file.

    Added -- for new features.
    Changed -- for changes in existing functionality.
    Deprecated -- for soon-to-be removed features.
    Removed -- for now removed features.
    Fixed -- for any bug fixes.
    Security -- in case of vulnerabilities.
-->

## [0.21.1]

### Fixed
- Error when sending a large TSP script to the terminal
- CLI gets all messed up on USBTMC
- Connecting to MP5000 mainframe over different interfaces prompts for password
<<<<<<< HEAD
- Firmware flashing issue with MP5103 mainframe and slots via USBTMC
=======
- Error messages for 3706A, 707B, and 708B should be retrieved using the same function
  as TTI instead of 2600
>>>>>>> f0e25410

## [0.21.0]

### Added
- Wait for reset to complete before closing connection
- Consolidate kic-debug

### Fixed
- TSP prompt is returned on reads when closing Toolkit sockets session with trash can and reconnecting via Python

## [0.20.1]

### Fixed
- Getting error after firmware file transferred successfully
- Firmware upgrade for TTI and 2600 models getting stuck over slow connection speeds

## [0.20.0]

### Added
- .abort command to cancel any ongoing job
- Support for passwords for all instruments and connection types

### Changed
- CLI arguments now only require IP Address/VISA Resource String and don't need a `lan` or `visa` connection type specifier

### Fixed
- Unable to fetch TSPLink network information from Trebuchet

## [0.19.8]

### Changed
- Sanitize log files to remove sensitive information.

### Fixed
- Unable to fetch TSPLink network information from Trebuchet

## [0.19.7]

### Fixed
- Recognize when socket has been terminated from device-side more quickly and close.

### Changed

- Updated branding from Keithley Instruments to Tektronix

## [0.19.6]

### Fixed
- (**tsp-toolkit-kic-lib**) Progress indicators for 2600, 3706, and TTI instruments

## [0.19.5]

### Added

- (**tsp-toolkit-kic-lib**) Progress indicators for very large scripts and firmware files

### Changed

- JSON structure updated to include module info
- Write fetched configuration to setting.json file
- (**tsp-toolkit-kic-lib**) No longer need to call `slot.stop` and `slot.start` since that is done by firmware now

### Fixed

- (**tsp-toolkit-kic-lib**) Issues with firmware updates over USBTMC on some instruments

## [0.19.4]

- Make the `script` subcommand print output and close after completion

## [0.19.3]

### Changed

- Reduce amount of default logging
- Use new `firmware.valid` attribute to gate firmware update

### Added

- Added connection support for missing instrument models

## [0.19.2]

### Fixed

- Unable to connect over LAN, while accessing instrument remotely
- Fix upgrade procedure for trebuchet


## [0.19.1]

### Changed

- Determining supported instruments now depends on `kic-lib` implementation, not
  a local re-implementation.
- Change instrument language during an `info` command.

## [0.19.0]

### Changed

- For instruments that support both SCPI and TSP command languages, force the
  command language to TSP when doing `kic info`

### Added

- Added the `dump` subcommand to connect to an instrument and dump out the contents
  of the output queue.
- Added new `--dump-output` arg to `connect` subcommand to support printing the
  `dump` subcommand details to the terminal

### Fixed

- Fixed CI issue where macOS artifacts would overwrite linux artifacts
- VISA discovery now properly cleans up instrument after getting info

## [0.18.4]

### Fixed

- Fixed issue when getting info from an instrument with data on the output queue

## [0.18.3]

### Added

- Add support for macOS (LAN only)

### Changed

- .script , .upgrade and .exit commands descriptions updated
- When using VISA, only call ReadSTB after writing commands to the instrument
  (or every 3 seconds for a heartbeat)
- Pause when an error occurs so users can see the errors

## [0.18.2]

### Fixed

- Fix issue in discovering instruments when VISA errors

## [0.18.1]

### Fixed

- **tsp-toolkit-kic-lib** Fix issue where versatest instrument fw flash would be
  aborted by drop

## [0.18.0]

### Added

- VISA Support
- Added .reset command to Cancel any ongoing jobs and send *RST.

## [0.17.0]

### Added
- Add reset subcommand to enable quick instrument resetting (TSP-730)
- Added logging infrastructure over socket, in files, and to stderr in `kic` and
  `kic-discover`.

### Fixed
- Fixed an indexing issue for upgrading module firmware (TSP-761) *Open Source Contribution: c3charvat, amcooper181*

## [0.16.2]

### Changed
- Renamed update to upgrade for firmware upgrade in CLI arguments (TSP-741)

## [0.16.1]

### Changed
- Renamed update to upgrade for firmware upgrade (TSP-463)
- **tsp-toolkit-kic-lib** Fix Support for FW flash on the 3706B and 70xB *Open Source Contribution: c3charvat*

## [0.16.0]

### Changed
- Both lxi and usb device info struct's instrument address field has same name (TSP-634)

## [0.15.3]

### Fixed
- Fix issue where unrecognized model number causes kic-cli to never exit (TSP-645)
- Fix issue in which the prompt would be displayed immediately after loading a script

## [0.15.1]

### Changed
- **tsp-toolkit-kic-lib:** Clean up instrument connections when an AsyncStream
  stream is dropped

### Fixed
- Remove errors when fetching nodes with `.nodes` command

### Security
- Bump `h2` version

## [0.15.0]

### Fixed
- Change language to `TSP` after connection to TTI instrument (TSP-561)
- **tsp-toolkit-kic-lib:** Use `*TST?` to check login state instead of
  `print("unlocked")` just in case we are in a SCPI command set mode.
- Fix script name issues if the name contains special characters (TSP-505)

## [0.14.1]

### Changed
- Prepend `kic_` to scripts loaded by `kic_cli` to prevent name-collisions (TSP-505)

### Fixed
- Update Dependencies (TSP-576)


## [0.13.2]

### Fixed
- Fixed crash when binary delimiter (`#0`) is encountered in instrument output (TSP-544)
- Truncate old file content in the node configuration file (TSP-533)
- Fix issue with `update` subcommand exiting too soon (TSP-572, TSP-573)

## [0.13.0]

### Fixed

- Terminal closes when sending invalid TSP (TSP-513)

## [0.12.2]

### Fixed

- Fixed Fatal Error due to firmware limitation on TTI instruments (TSP-415)
- Fixed instrument connection failed (TSP-486)

## [0.12.1]

### Changed

- Restore password hide feature back after ki-comms refactor (TSP-363)
- Implement Password prompt (TSP-480)
-
### Fixed

- Extension wants a password when there isn't one (TSP-416)

## [0.12.0]

### Added
- Add message when starting FW upgrade (TSP-455)

## [0.11.2]

### Added
- Feature to retrieve TSP-Link network details

<!--Version Comparison Links-->
[Unreleased]: https://github.com/tektronix/tsp-toolkit-kic-cli/compare/v0.21.1...HEAD
[0.21.1]: https://github.com/tektronix/tsp-toolkit-kic-cli/releases/tag/v0.21.1
[0.21.0]: https://github.com/tektronix/tsp-toolkit-kic-cli/releases/tag/v0.21.0
[0.20.1]: https://github.com/tektronix/tsp-toolkit-kic-cli/releases/tag/v0.20.1
[0.20.0]: https://github.com/tektronix/tsp-toolkit-kic-cli/releases/tag/v0.20.0
[0.19.8]: https://github.com/tektronix/tsp-toolkit-kic-cli/releases/tag/v0.19.8
[0.19.7]: https://github.com/tektronix/tsp-toolkit-kic-cli/releases/tag/v0.19.7
[0.19.6]: https://github.com/tektronix/tsp-toolkit-kic-cli/releases/tag/v0.19.6
[0.19.5]: https://github.com/tektronix/tsp-toolkit-kic-cli/releases/tag/v0.19.5
[0.19.4]: https://github.com/tektronix/tsp-toolkit-kic-cli/releases/tag/v0.19.4
[0.19.3]: https://github.com/tektronix/tsp-toolkit-kic-cli/releases/tag/v0.19.3
[0.19.2]: https://github.com/tektronix/tsp-toolkit-kic-cli/releases/tag/v0.19.2
[0.19.1]: https://github.com/tektronix/tsp-toolkit-kic-cli/releases/tag/v0.19.1
[0.19.0]: https://github.com/tektronix/tsp-toolkit-kic-cli/releases/tag/v0.19.0
[0.18.4]: https://github.com/tektronix/tsp-toolkit-kic-cli/releases/tag/v0.18.4
[0.18.3]: https://github.com/tektronix/tsp-toolkit-kic-cli/releases/tag/v0.18.3
[0.18.2]: https://github.com/tektronix/tsp-toolkit-kic-cli/releases/tag/v0.18.2
[0.18.1]: https://github.com/tektronix/tsp-toolkit-kic-cli/releases/tag/v0.18.1
[0.18.0]: https://github.com/tektronix/tsp-toolkit-kic-cli/releases/tag/v0.18.0
[0.17.0]: https://github.com/tektronix/tsp-toolkit-kic-cli/releases/tag/v0.17.0
[0.16.2]: https://github.com/tektronix/tsp-toolkit-kic-cli/releases/tag/v0.16.2
[0.16.1]: https://github.com/tektronix/tsp-toolkit-kic-cli/releases/tag/v0.16.1
[0.16.0]: https://github.com/tektronix/tsp-toolkit-kic-cli/releases/tag/v0.16.0
[0.15.3]: https://github.com/tektronix/tsp-toolkit-kic-cli/releases/tag/v0.15.3
[0.15.1]: https://github.com/tektronix/tsp-toolkit-kic-cli/releases/tag/v0.15.1
[0.15.0]: https://github.com/tektronix/tsp-toolkit-kic-cli/releases/tag/v0.15.0
[0.14.1]: https://github.com/tektronix/tsp-toolkit-kic-cli/releases/tag/v0.14.1
[0.13.2]: https://github.com/tektronix/tsp-toolkit-kic-cli/releases/tag/v0.13.2
[0.13.0]: https://github.com/tektronix/tsp-toolkit-kic-cli/releases/tag/v0.13.0
[0.12.2]: https://github.com/tektronix/tsp-toolkit-kic-cli/releases/tag/v0.12.2
[0.12.1]: https://github.com/tektronix/tsp-toolkit-kic-cli/releases/tag/v0.12.1
[0.12.0]: https://github.com/tektronix/tsp-toolkit-kic-cli/releases/tag/v0.12.0
[0.11.2]: https://github.com/tektronix/tsp-toolkit-kic-cli/releases/tag/v0.11.2<|MERGE_RESOLUTION|>--- conflicted
+++ resolved
@@ -22,12 +22,10 @@
 - Error when sending a large TSP script to the terminal
 - CLI gets all messed up on USBTMC
 - Connecting to MP5000 mainframe over different interfaces prompts for password
-<<<<<<< HEAD
 - Firmware flashing issue with MP5103 mainframe and slots via USBTMC
-=======
 - Error messages for 3706A, 707B, and 708B should be retrieved using the same function
   as TTI instead of 2600
->>>>>>> f0e25410
+
 
 ## [0.21.0]
 
