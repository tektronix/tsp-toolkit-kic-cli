# Change Log

All notable changes to this project will be documented in this file.

The format is based on [Keep a Changelog](https://keepachangelog.com/en/1.0.0/),
and this project adheres to [Semantic Versioning](https://semver.org/spec/v2.0.0.html).

<!--
Check [Keep a Changelog](http://keepachangelog.com/) for recommendations on how to structure this file.

    Added -- for new features.
    Changed -- for changes in existing functionality.
    Deprecated -- for soon-to-be removed features.
    Removed -- for now removed features.
    Fixed -- for any bug fixes.
    Security -- in case of vulnerabilities.
-->
<<<<<<< HEAD

=======
>>>>>>> 4ae4a2df
## [0.20.0]

### Added
- .abort command to cancel any ongoing job
- Support for passwords for all instruments and connection types
- .abort command to cancel any ongoing job

### Changed
- CLI arguments now only require IP Address/VISA Resource String and don't need a `lan` or `visa` connection type specifier

## [0.19.8]

### Changed
- Sanitize log files to remove sensitive information.

### Fixed
- Unable to fetch TSPLink network information from Trebuchet

## [0.19.7]

### Fixed
- Recognize when socket has been terminated from device-side more quickly and close.

### Changed

- Updated branding from Keithley Instruments to Tektronix

## [0.19.6]

### Fixed
- (**tsp-toolkit-kic-lib**) Progress indicators for 2600, 3706, and TTI instruments

## [0.19.5]

### Added

- (**tsp-toolkit-kic-lib**) Progress indicators for very large scripts and firmware files

### Changed

- JSON structure updated to include module info
- Write fetched configuration to setting.json file
- (**tsp-toolkit-kic-lib**) No longer need to call `slot.stop` and `slot.start` since that is done by firmware now

### Fixed

- (**tsp-toolkit-kic-lib**) Issues with firmware updates over USBTMC on some instruments

## [0.19.4]

- Make the `script` subcommand print output and close after completion

## [0.19.3]

### Changed

- Reduce amount of default logging
- Use new `firmware.valid` attribute to gate firmware update

### Added

- Added connection support for missing instrument models

## [0.19.2]

### Fixed

- Unable to connect over LAN, while accessing instrument remotely
- Fix upgrade procedure for trebuchet


## [0.19.1]

### Changed

- Determining supported instruments now depends on `kic-lib` implementation, not
  a local re-implementation.
- Change instrument language during an `info` command.

## [0.19.0]

### Changed

- For instruments that support both SCPI and TSP command languages, force the
  command language to TSP when doing `kic info`

### Added

- Added the `dump` subcommand to connect to an instrument and dump out the contents
  of the output queue.
- Added new `--dump-output` arg to `connect` subcommand to support printing the
  `dump` subcommand details to the terminal

### Fixed

- Fixed CI issue where macOS artifacts would overwrite linux artifacts
- VISA discovery now properly cleans up instrument after getting info

## [0.18.4]

### Fixed

- Fixed issue when getting info from an instrument with data on the output queue

## [0.18.3]

### Added

- Add support for macOS (LAN only)

### Changed

- .script , .upgrade and .exit commands descriptions updated
- When using VISA, only call ReadSTB after writing commands to the instrument
  (or every 3 seconds for a heartbeat)
- Pause when an error occurs so users can see the errors

## [0.18.2]

### Fixed

- Fix issue in discovering instruments when VISA errors

## [0.18.1]

### Fixed

- **tsp-toolkit-kic-lib** Fix issue where versatest instrument fw flash would be
  aborted by drop

## [0.18.0]

### Added

- VISA Support
- Added .reset command to Cancel any ongoing jobs and send *RST.

## [0.17.0]

### Added
- Add reset subcommand to enable quick instrument resetting (TSP-730)
- Added logging infrastructure over socket, in files, and to stderr in `kic` and
  `kic-discover`.

### Fixed
- Fixed an indexing issue for upgrading module firmware (TSP-761) *Open Source Contribution: c3charvat, amcooper181*

## [0.16.2]

### Changed
- Renamed update to upgrade for firmware upgrade in CLI arguments (TSP-741)

## [0.16.1]

### Changed
- Renamed update to upgrade for firmware upgrade (TSP-463)
- **tsp-toolkit-kic-lib** Fix Support for FW flash on the 3706B and 70xB *Open Source Contribution: c3charvat*

## [0.16.0]

### Changed
- Both lxi and usb device info struct's instrument address field has same name (TSP-634)

## [0.15.3]

### Fixed
- Fix issue where unrecognized model number causes kic-cli to never exit (TSP-645)
- Fix issue in which the prompt would be displayed immediately after loading a script

## [0.15.1]

### Changed
- **tsp-toolkit-kic-lib:** Clean up instrument connections when an AsyncStream
  stream is dropped

### Fixed
- Remove errors when fetching nodes with `.nodes` command

### Security
- Bump `h2` version

## [0.15.0]

### Fixed
- Change language to `TSP` after connection to TTI instrument (TSP-561)
- **tsp-toolkit-kic-lib:** Use `*TST?` to check login state instead of
  `print("unlocked")` just in case we are in a SCPI command set mode.
- Fix script name issues if the name contains special characters (TSP-505)

## [0.14.1]

### Changed
- Prepend `kic_` to scripts loaded by `kic_cli` to prevent name-collisions (TSP-505)

### Fixed
- Update Dependencies (TSP-576)


## [0.13.2]

### Fixed
- Fixed crash when binary delimiter (`#0`) is encountered in instrument output (TSP-544)
- Truncate old file content in the node configuration file (TSP-533)
- Fix issue with `update` subcommand exiting too soon (TSP-572, TSP-573)

## [0.13.0]

### Fixed

- Terminal closes when sending invalid TSP (TSP-513)

## [0.12.2]

### Fixed

- Fixed Fatal Error due to firmware limitation on TTI instruments (TSP-415)
- Fixed instrument connection failed (TSP-486)

## [0.12.1]

### Changed

- Restore password hide feature back after ki-comms refactor (TSP-363)
- Implement Password prompt (TSP-480)
-
### Fixed

- Extension wants a password when there isn't one (TSP-416)

## [0.12.0]

### Added
- Add message when starting FW upgrade (TSP-455)

## [0.11.2]

### Added
- Feature to retrieve TSP-Link network details

<!--Version Comparison Links-->
[Unreleased]: https://github.com/tektronix/tsp-toolkit-kic-cli/compare/v0.20.0...HEAD
[0.20.0]: https://github.com/tektronix/tsp-toolkit-kic-cli/releases/tag/v0.20.0
[0.19.8]: https://github.com/tektronix/tsp-toolkit-kic-cli/releases/tag/v0.19.8
[0.19.7]: https://github.com/tektronix/tsp-toolkit-kic-cli/releases/tag/v0.19.7
[0.19.6]: https://github.com/tektronix/tsp-toolkit-kic-cli/releases/tag/v0.19.6
[0.19.5]: https://github.com/tektronix/tsp-toolkit-kic-cli/releases/tag/v0.19.5
[0.19.4]: https://github.com/tektronix/tsp-toolkit-kic-cli/releases/tag/v0.19.4
[0.19.3]: https://github.com/tektronix/tsp-toolkit-kic-cli/releases/tag/v0.19.3
[0.19.2]: https://github.com/tektronix/tsp-toolkit-kic-cli/releases/tag/v0.19.2
[0.19.1]: https://github.com/tektronix/tsp-toolkit-kic-cli/releases/tag/v0.19.1
[0.19.0]: https://github.com/tektronix/tsp-toolkit-kic-cli/releases/tag/v0.19.0
[0.18.4]: https://github.com/tektronix/tsp-toolkit-kic-cli/releases/tag/v0.18.4
[0.18.3]: https://github.com/tektronix/tsp-toolkit-kic-cli/releases/tag/v0.18.3
[0.18.2]: https://github.com/tektronix/tsp-toolkit-kic-cli/releases/tag/v0.18.2
[0.18.1]: https://github.com/tektronix/tsp-toolkit-kic-cli/releases/tag/v0.18.1
[0.18.0]: https://github.com/tektronix/tsp-toolkit-kic-cli/releases/tag/v0.18.0
[0.17.0]: https://github.com/tektronix/tsp-toolkit-kic-cli/releases/tag/v0.17.0
[0.16.2]: https://github.com/tektronix/tsp-toolkit-kic-cli/releases/tag/v0.16.2
[0.16.1]: https://github.com/tektronix/tsp-toolkit-kic-cli/releases/tag/v0.16.1
[0.16.0]: https://github.com/tektronix/tsp-toolkit-kic-cli/releases/tag/v0.16.0
[0.15.3]: https://github.com/tektronix/tsp-toolkit-kic-cli/releases/tag/v0.15.3
[0.15.1]: https://github.com/tektronix/tsp-toolkit-kic-cli/releases/tag/v0.15.1
[0.15.0]: https://github.com/tektronix/tsp-toolkit-kic-cli/releases/tag/v0.15.0
[0.14.1]: https://github.com/tektronix/tsp-toolkit-kic-cli/releases/tag/v0.14.1
[0.13.2]: https://github.com/tektronix/tsp-toolkit-kic-cli/releases/tag/v0.13.2
[0.13.0]: https://github.com/tektronix/tsp-toolkit-kic-cli/releases/tag/v0.13.0
[0.12.2]: https://github.com/tektronix/tsp-toolkit-kic-cli/releases/tag/v0.12.2
[0.12.1]: https://github.com/tektronix/tsp-toolkit-kic-cli/releases/tag/v0.12.1
[0.12.0]: https://github.com/tektronix/tsp-toolkit-kic-cli/releases/tag/v0.12.0
[0.11.2]: https://github.com/tektronix/tsp-toolkit-kic-cli/releases/tag/v0.11.2<|MERGE_RESOLUTION|>--- conflicted
+++ resolved
@@ -15,16 +15,11 @@
     Fixed -- for any bug fixes.
     Security -- in case of vulnerabilities.
 -->
-<<<<<<< HEAD
-
-=======
->>>>>>> 4ae4a2df
 ## [0.20.0]
 
 ### Added
 - .abort command to cancel any ongoing job
 - Support for passwords for all instruments and connection types
-- .abort command to cancel any ongoing job
 
 ### Changed
 - CLI arguments now only require IP Address/VISA Resource String and don't need a `lan` or `visa` connection type specifier
