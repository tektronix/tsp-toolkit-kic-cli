--- conflicted
+++ resolved
@@ -117,15 +117,9 @@
                     Action::GetError => {
                         get_error = true;
                     }
-<<<<<<< HEAD
-                    Action::PrintText => Self::print_data(response)?,
-                    Action::PrintHex => Self::print_data(response)?,
-                    Action::PrintError => Self::print_data(response)?,
-=======
                     Action::PrintText => Self::print_data(*state, response)?,
                     Action::PrintHex => Self::print_data(*state, response)?,
                     Action::PrintError => Self::print_data(*state, response)?,
->>>>>>> cefeedc4
                     Action::GetNodeDetails => {
                         Self::update_node_config_json(self.lang_cong_file_path.clone(), response)?;
                     }
@@ -362,11 +356,7 @@
     }
 
     fn write_json_data(file_path: String, input_line: &str) -> Result<()> {
-<<<<<<< HEAD
-        if let Ok(mut file) = OpenOptions::new().write(true).create(true).open(file_path) {
-=======
         if let Ok(mut file) = File::create(file_path) {
->>>>>>> cefeedc4
             // Convert the Lua string to JSON
             let json_value: serde_json::Value = serde_json::from_str(input_line.trim())?;
 
