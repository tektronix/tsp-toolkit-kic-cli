--- conflicted
+++ resolved
@@ -333,7 +333,6 @@
             | ParsedResponse::ProgressIndicator
             | ParsedResponse::NodeStart
             | ParsedResponse::NodeEnd => Ok(()),
-<<<<<<< HEAD
         }
     }
 
@@ -346,20 +345,6 @@
         }
     }
 
-=======
-        }
-    }
-
-    fn update_node_config_json(file_path: String, resp: ParsedResponse) -> Result<()> {
-        match resp {
-            ParsedResponse::Data(d) => {
-                Self::write_json_data(file_path, String::from_utf8_lossy(&d).as_ref())
-            }
-            _ => Ok(()),
-        }
-    }
-
->>>>>>> c670754d
     fn write_json_data(file_path: String, input_line: &str) -> Result<()> {
         if let Ok(mut file) = File::create(file_path) {
             // Convert the Lua string to JSON
